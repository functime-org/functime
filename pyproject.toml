--- conflicted
+++ resolved
@@ -73,7 +73,6 @@
   "plotly",
 ]
 test = [
-<<<<<<< HEAD
   "aeon",
   "coverage[toml]",
   "fastapi",
@@ -84,10 +83,25 @@
   "pytest-benchmark",
   "pytest-memray",
   "pytest-timeout",
-  "scikit-learn-intelex",
   "statsmodels",
   "tsfresh",
-=======
+]
+xgb = [
+  "pyarrow",
+  "xgboost",
+]
+[project.urls]
+Homepage = "https://github.com/neocortexdb/functime"
+
+[project.optional-dependencies]
+ann = ["pylance", "pyarrow"]
+cat = ["catboost"]
+xgb = ["xgboost", "pyarrow"]
+lgb = ["lightgbm"]
+llm = ["openai", "tabulate", "tenacity", "tiktoken"]
+plot = ["pandas", "plotly", "kaleido==0.2.1"]
+dev = ["pre-commit"]
+test = [
     "aeon",
     "coverage[toml]",
     "fastapi",
@@ -113,14 +127,13 @@
     "slow: marks tests as slow (deselect with '-m \"not slow\"')",
     "benchmark: marks tests as part of benchmarking",
     "multivariate: marks multivariate forecast test",
->>>>>>> a7416c74
 ]
-xgb = [
-  "pyarrow",
-  "xgboost",
-]
-[project.urls]
-Homepage = "https://github.com/neocortexdb/functime"
+xfail_strict = true
+
+[tool.coverage.run]
+parallel = true
+source = ["tests", "functime"]
+context = '${CONTEXT}'
 
 [tool.ruff]
 include = ["*.py", "*.pyi", "**/pyproject.toml", "*.ipynb"]
