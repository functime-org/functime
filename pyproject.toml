--- conflicted
+++ resolved
@@ -49,11 +49,8 @@
 lgb = ["lightgbm"]
 llm = ["openai", "tabulate", "tenacity", "tiktoken"]
 plot = ["pandas", "plotly", "kaleido==0.2.1"]
-<<<<<<< HEAD
 benchmark = ["pandas", "perfplot", "tsfresh", "pyarrow"]
-=======
 dev = ["pre-commit"]
->>>>>>> 717cddb4
 test = [
     "aeon",
     "coverage[toml]",
