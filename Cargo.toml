--- conflicted
+++ resolved
@@ -11,13 +11,8 @@
 [dependencies]
 pyo3 = {version = "0.20.0", features = ["extension-module"]}
 pyo3-polars = {version = "0.9.0", features = ["derive"]}
-<<<<<<< HEAD
-polars = {version = "0.35.2", features = ["rolling_window", "fmt", "performant", "chunked_ids", "lazy", "zip_with", "random", "pct_change"]}
-faer = {version = "0.14.1", features = ["ndarray"]}
-=======
 polars = {version = "0.35.4", features = ["rolling_window", "fmt", "performant", "chunked_ids", "lazy", "zip_with", "random"]}
 faer = {version = "0.15", features = ["ndarray"]}
->>>>>>> 25a313d5
 ndarray = "0.15.6"
 numpy = "0.20.0"
 serde = {version = "1.0.190", features=["derive"]}
