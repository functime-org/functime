import math
from itertools import product
from typing import List, Mapping, Sequence, Union, Optional

import bottleneck as bn
import numpy as np
import polars as pl
from numpy.linalg import lstsq
from scipy.signal import find_peaks_cwt, ricker, welch
from scipy.spatial import KDTree
from polars.type_aliases import ClosedInterval

TIME_SERIES_T = Union[pl.Series, pl.Expr]
FLOAT_EXPR = Union[pl.Expr, float]
INT_EXPR = Union[pl.Expr, int]
LIST_EXPR = Union[pl.Expr, list]
BOOL_EXPR = Union[pl.Expr, bool]


def absolute_energy(x: TIME_SERIES_T) -> FLOAT_EXPR:
    """
    Compute the absolute energy of a time series.

    Parameters
    ----------
    x : pl.Expr | pl.Series
        Input time-series.

    Returns
    -------
    float | Expr
    """
    return x.dot(x)


def absolute_maximum(x: TIME_SERIES_T) -> FLOAT_EXPR:
    """
    Compute the absolute maximum of a time series.

    Parameters
    ----------
    x : pl.Expr | pl.Series
        Input time-series.

    Returns
    -------
    float | Expr
    """
    if isinstance(x, pl.Series):
        return np.max(np.abs([x.min(), x.max()]))
    else:
        return pl.max_horizontal(x.min().abs(), x.max().abs())

def absolute_sum_of_changes(x: TIME_SERIES_T) -> FLOAT_EXPR:
    """
    Compute the absolute sum of changes of a time series.

    Parameters
    ----------
    x : pl.Expr | pl.Series
        Input time-series.

    Returns
    -------
    float
    """
    return x.diff(n=1, null_behavior="drop").abs().sum()

<<<<<<< HEAD
# def _phis(x: pl.Expr, m: int, N: int, rs: List[float]) -> List[float]:
#     n = N - m + 1
#     x_runs = [x.slice(i, m) for i in range(n)]
#     max_dists = [(x_i - x_j).max() for x_i, x_j in product(x_runs, x_runs)]
#     phis = []
#     for r in rs:
#         r_comparisons = [d.le(r) for d in max_dists]
#         counts = [
#             (pl.sum_horizontal(r_comparisons[i : i + n]) / n).log()
#             for i in range(0, n**2, n)
#         ]
#         phis.append((1 / n) * pl.sum_horizontal(counts))
#     return phis

def approximate_entropy(
=======
def _phis(x: pl.Expr, m: int, N: int, rs: List[float]) -> List[float]:
    n = N - m + 1
    x_runs = [x.slice(i, m) for i in range(n)]
    max_dists = [(x_i - x_j).max() for x_i, x_j in product(x_runs, x_runs)]
    phis = []
    for r in rs:
        r_comparisons = [d.le(r) for d in max_dists]
        counts = [
            (pl.sum_horizontal(r_comparisons[i : i + n]) / n).log()
            for i in range(0, n**2, n)
        ]
        phis.append((1 / n) * pl.sum_horizontal(counts))
    return phis


def approximate_entropies(
>>>>>>> 4672cc9d
    x: TIME_SERIES_T,
    run_length: int,
    filtering_level: float,
    scale_by_std: bool = True
) -> float:
    """
    Approximate sample entropies of a time series given multiple filtering levels. 
    Currently only implemented with pl.Series.

    Parameters
    ----------
    x : pl.Expr | pl.Series
        Input time-series.
    run_length : int
        Length of compared run of data. This is `m` in the wikipedia article.
    filtering_level : float
        Filtering level, must be positive. This is `r` in the wikipedia article.
    scale_by_std : bool
        Whether to scale filter level by std of data. In most applications, this is the default
        behavior, but not in some other cases.

    Returns
    -------
    float

    Reference
    ---------
    https://en.wikipedia.org/wiki/Approximate_entropy
    """
<<<<<<< HEAD
    if filtering_level <= 0:
        raise ValueError("Filter level must be positive.")

    if scale_by_std:
        r = filtering_level * x.std()
    else:
        r = filtering_level

    if isinstance(x, pl.Series):
        if len(x) < run_length + 1:
            return 0

        frame = x.to_frame()
        # Shared between phi_m and phi_m+1
        data = frame.with_columns(
            pl.col(x.name).shift(-i).alias(str(i)) for i in range(1, run_length + 1)
        ).to_numpy()

        n1 = len(x) - run_length + 1
        data_m = data[:n1, :run_length]
        # Computes phi. Let's not make it into a separate function until we know this will be reused.
        tree = KDTree(data_m, leafsize=50) # Can play with leafsize to fine tune perf
        nb_in_radius:np.ndarray = tree.query_ball_point(data_m, r, p=np.inf, workers=-1, return_length=True)
        phi_m = np.log(nb_in_radius/n1).sum() / n1

        n2 = n1 - 1
        data_mp1 = data[:n2, :]
        # Compute phi
        tree = KDTree(data_mp1, leafsize=50)
        nb_in_radius:np.ndarray = tree.query_ball_point(data_mp1, r, p=np.inf, workers=-1, return_length=True)
        phi_mp1 = np.log(nb_in_radius/n2).sum() / n2

        return np.abs(phi_m - phi_mp1)
    else:
        return NotImplemented

# An alias
ApEn = approximate_entropy
=======
    sigma = x.std()
    rs = [sigma * r for r in filtering_levels]
    N = x.count()
    phis_m = _phis(x, m=run_length, N=N, rs=rs)
    phis_m_plus_1 = _phis(x, m=run_length + 1, N=N, rs=rs)
    return [phis_m[i] - phis_m_plus_1[i] for i in range(len(phis_m))]
>>>>>>> 4672cc9d


def augmented_dickey_fuller(x: pl.Series, n_lags: int) -> float:
    """
    Calculates the Augmented Dickey-Fuller (ADF) test statistic.

    Parameters
    ----------
    x : pl.Expr | pl.Series
        Input time-series.
    n_lags : int
        The number of lags to include in the test.

    Returns
    -------
    float

    Notes
    -----
    The ADF test is a statistical test used to determine whether a time series is stationary or not.
    A stationary time series has constant statistical properties over time, such as constant mean and variance.

    References
    ----------
    1. Dickey, D. A., & Fuller, W. A. (1979). Distribution of the estimators for autoregressive time series with a unit root. Journal of the American statistical association, 74(366a), 427-431.
    2. MacKinnon, J. G. (1996). Numerical distribution functions for unit root and cointegration tests. Journal of applied econometrics, 11(6), 601-618.
    """

    x_diff = x.diff()
    k = x_diff.len()
    X = np.vstack(
        [
            x.slice(n_lags),
            np.asarray([x_diff.shift(i).slice(n_lags) for i in range(1, n_lags + 1)]),
            np.ones(k - n_lags),
        ]
    ).T
    y = x_diff.slice(n_lags).to_numpy(zero_copy_only=True)
    coeffs, resids, _, _ = lstsq(X, y, rcond=None)
    mse = bn.nansum(resids**2) / (k - X.shape[1])
    x_arr = np.asarray(x).T, np.asarray(x)
    cov = mse * np.linalg.inv(np.dot(x_arr.T, x))
    stderrs = np.sqrt(np.diag(cov))
    return coeffs[0] / stderrs[0]


def autocorrelation(x: TIME_SERIES_T, n_lags: int) -> FLOAT_EXPR:
    """
    Calculate the autocorrelation for a specified lag.

    The autocorrelation measures the linear dependence between a time-series and a lagged version of itself.

    Parameters
    ----------
    x : pl.Expr | pl.Series
        Input time-series.
    n_lags : int
        The lag at which to calculate the autocorrelation. Must be a non-negative integer.

    Returns
    -------
    float | None | Expr
        Autocorrelation at the given lag. Returns None, if lag is less than 0.

    Notes
    -----
    - This function calculates the autocorrelation using https://en.wikipedia.org/wiki/Autocorrelation#Estimation
    - If `lag` is 0, the autocorrelation is always 1.0, as it represents the correlation of the timeseries with itself.
    """
    if n_lags < 0:
        return None

    if n_lags == 0:
        return pl.lit(1.0)

    return (
        x.shift(periods=-n_lags)
        .drop_nulls()
        .sub(x.mean())
        .dot(x.shift(periods=n_lags).drop_nulls().sub(x.mean()))
        .truediv((x.len() - n_lags).mul(x.var(ddof=0)))
    )


def autoregressive_coefficients(x: pl.Series, n_lags: int) -> List[float]:
    """
    Computes coefficients for an AR(`n_lags`) process.

    Parameters
    ----------
    x : pl.Expr | pl.Series
        Input time-series.
    n_lags : int
        The number of lags in the autoregressive process.

    Returns
    -------
    list of float
    """
    X = np.vstack(
        [
            np.asarray([x.shift(i).slice(n_lags) for i in range(1, n_lags + 1)]),
            np.ones(x.len() - n_lags),
        ]
    ).T
    y = np.asarray(x.slice(n_lags))
    return lstsq(X, y, rcond=None)[0]


_BENFORD_DIST_SERIES = (1 + 1 / pl.int_range(1, 10, eager=True)).log10()


def benford_correlation(x: TIME_SERIES_T) -> FLOAT_EXPR:
    """
    Returns the correlation between the first digit distribution of the input time series and
    the Newcomb-Benford's Law distribution [1][2].

    Parameters
    ----------
    x : pl.Expr | pl.Series
        Input time-series.

    Returns
    -------
    float | Expr

    Notes
    -----
    The Newcomb-Benford distribution for d that is the leading digit of the number {1, 2, 3, 4, 5, 6, 7, 8, 9} is given by:

    .. math::

        P(d) = \\log_{10}\\left(1 + \\frac{1}{d}\\right)

    References
    ----------
    [1] Hill, T. P. (1995). A Statistical Derivation of the Significant-Digit Law. Statistical Science.
    [2] Hill, T. P. (1995). The significant-digit phenomenon. The American Mathematical Monthly.
    [3] Benford, F. (1938). The law of anomalous numbers. Proceedings of the American philosophical society.
    [4] Newcomb, S. (1881). Note on the frequency of use of the different digits in natural numbers. American Journal of
        mathematics.
    """
    y = x.cast(pl.Utf8).str.strip_chars_start("-0.")
    if isinstance(x, pl.Series):
        counts = (
            y.filter(y != "").str.slice(0, 1).cast(
                pl.UInt8
            ).append(pl.int_range(1, 10, eager=True, dtype=pl.UInt8))
            .value_counts()
            .sort(by=x.name)
            .get_column("counts")
        )
        return np.corrcoef(counts, _BENFORD_DIST_SERIES)[0,1]
    else:
        counts = y.filter(y != "").str.slice(0, 1).cast(
            pl.UInt8
        ).append(pl.int_range(1, 10, eager=False)).value_counts().sort().struct.field(
            "counts"
        ) - pl.lit(
            1, dtype = pl.UInt32
        )
        return pl.corr(counts, pl.lit(_BENFORD_DIST_SERIES))

def benford_correlation2(x: pl.Expr) -> pl.Expr:
    """
    Returns the correlation between the first digit distribution of the input time series and
    the Newcomb-Benford's Law distribution [1][2]. This version may hit some float point precision
    issues for some rare numbers.

    Parameters
    ----------
    x : pl.Expr | pl.Series
        Input time-series.

    Returns
    -------
    An expression for benford_correlation representing a float

    Notes
    -----
    The Newcomb-Benford distribution for d that is the leading digit of the number {1, 2, 3, 4, 5, 6, 7, 8, 9} is given by:

    .. math::

        P(d) = \\log_{10}\\left(1 + \\frac{1}{d}\\right)

    References
    ----------
    [1] Hill, T. P. (1995). A Statistical Derivation of the Significant-Digit Law. Statistical Science.
    [2] Hill, T. P. (1995). The significant-digit phenomenon. The American Mathematical Monthly.
    [3] Benford, F. (1938). The law of anomalous numbers. Proceedings of the American philosophical society.
    [4] Newcomb, S. (1881). Note on the frequency of use of the different digits in natural numbers. American Journal of
        mathematics.
    """
    counts = (
        # This part can be simplified once the log10(1000) precision issue is resolved.
        pl.when(x.abs() == 1000)
        .then(pl.lit(1))
        .otherwise(x.abs() / (pl.lit(10).pow((x.abs().log10()).floor())))
        .drop_nans()
        .drop_nulls()
        .cast(pl.UInt8)
        .append(pl.int_range(1, 10, eager=False))
        .value_counts()
        .sort()
        .struct.field("counts")
        - pl.lit(1)
    )
    return pl.corr(counts, pl.lit(_BENFORD_DIST_SERIES))


def binned_entropy(x: TIME_SERIES_T, bin_count: int = 10) -> FLOAT_EXPR:
    """
    Calculates the entropy of a binned histogram for a given time series.

    Parameters
    ----------
    x : pl.Expr | pl.Series
        Input time-series.
    bin_count : int, optional
        The number of bins to use in the histogram. Default is 10.

    Returns
    -------
    float | Expr
    """
    if isinstance(x, pl.Series):
        hist, _ = np.histogram(x, bins=bin_count)
        probs = hist / len(x)
        probs[probs == 0] = 1.0
        return -np.sum(probs * np.log(probs))
    else:
        return (
            (x - x.min()).floordiv(pl.lit(1e-12) + (x.max() - x.min())/pl.lit(bin_count))
            .drop_nulls().value_counts()
            .sort()
            .struct.field("counts")
            .entropy().suffix("_binned_entropy")
        )


def c3(x: TIME_SERIES_T, n_lags: int) -> FLOAT_EXPR:
    """
    Measure of non-linearity in the time series using c3 statistics.

    This function calculates the value of

    .. math::

        \\frac{1}{n-2lag} \\sum_{i=1}^{n-2lag} x_{i + 2 \\cdot lag} \\cdot x_{i + lag} \\cdot x_{i}

    which is

    .. math::

        \\mathbb{E}[L^2(X) \\cdot L(X) \\cdot X]

    where :math:`\\mathbb{E}` is the mean and :math:`L` is the lag operator.
    It was proposed in [^1] as a measure of non linearity in the time series.


    Parameters
    ----------
    x : pl.Expr | pl.Series
        Input time-series.
    n_lags : int
        The lag that should be used in the calculation of the feature.

    Returns
    -------
    float | Expr

    References
    ----------
    [1] Schreiber, T. and Schmitz, A. (1997). Discrimination power of measures for nonlinearity in a time series. PHYSICAL REVIEW E, VOLUME 55, NUMBER 5.

    """
    twice_lag = 2 * n_lags
    # Would potentially be faster if there is a pl.product_horizontal()
    return (x * x.shift(n_lags) * x.shift(twice_lag)).sum() / (
        x.len() - pl.lit(twice_lag)
    )


def change_quantiles(
    x: TIME_SERIES_T, q_low: float, q_high: float, is_abs: bool
) -> LIST_EXPR:
    """
    First fixes a corridor given by the quantiles ql and qh of the distribution of x.
    Then calculates the average, absolute value of consecutive changes of the series x inside this corridor.

    Parameters
    ----------
    x : pl.Expr | pl.Series
        A single time-series.
    q_low : float
        The lower quantile of the corridor. Must be less than `qh`.
    q_high : float
        The upper quantile of the corridor. Must be greater than `ql`.
    is_abs : bool
        If True, takes absolute difference.

    Returns
    -------
    list of float | Expr
    """
    if q_high <= q_low:
        return 0.0

    # Use linear to conform to NumPy
    y = x.is_between(
        x.quantile(q_low, interpolation="linear"),
        x.quantile(q_high, interpolation="linear"),
    )
    expr = x.filter(pl.all_horizontal(y, y.shift_and_fill(False, period=-1))).diff()
    if is_abs:
        expr = expr.abs()

    return expr.implode()


def cid_ce(x: TIME_SERIES_T, normalize: bool = False) -> FLOAT_EXPR:
    """
    Computes estimate of time-series complexity[^1].

    A more complex time series has more peaks and valleys.
    This feature is calculated by:

    .. math::

        \\sqrt{ \\sum_{i=1}^{n-1} ( x_{i} - x_{i-1})^2 }

    Parameters
    ----------
    x : pl.Expr | pl.Series
        A single time-series.
    normalize : bool, optional
        If True, z-normalizes the time-series before computing the feature.
        Default is False.

    Returns
    -------
    float

    References
    ----------
    [1] Batista, Gustavo EAPA, et al (2014).
        CID: an efficient complexity-invariant distance for time series.
        Data Mining and Knowledge Discovery 28.3 (2014): 634-669.
    """
    if normalize:
        x = (x - x.mean()) / x.std()
    return ((x - x.shift(-1)) ** 2).sum() ** (0.5)


def count_above(x: TIME_SERIES_T, threshold: float = 0.0) -> FLOAT_EXPR:
    """
    Calculate the percentage of values above or equal to a threshold.

    Parameters
    ----------
    x : pl.Expr | pl.Series
        Input time-series.
    threshold : float
        The threshold value for comparison.

    Returns
    -------
    float | Expr
    """
    return (x >= threshold).sum().truediv(x.len()).mul(100)


def count_above_mean(x: TIME_SERIES_T) -> INT_EXPR:
    """
    Count the number of values that are above the mean.

    Parameters
    ----------
    x : pl.Expr | pl.Series
        Input time-series.

    Returns
    -------
    int | Expr
    """
    return (x > x.mean()).sum()


def count_below(x: TIME_SERIES_T, threshold: float = 0.0) -> FLOAT_EXPR:
    """
    Calculate the percentage of values below or equal to a threshold.

    Parameters
    ----------
    x : pl.Expr | pl.Series
        Input time-series.
    threshold : float
        The threshold value for comparison.

    Returns
    -------
    float | Expr
    """
    return (x <= threshold).sum().truediv(x.len()).mul(100)


def count_below_mean(x: TIME_SERIES_T) -> INT_EXPR:
    """
    Count the number of values that are below the mean.

    Parameters
    ----------
    x : pl.Expr | pl.Series
        Input time-series.

    Returns
    -------
    int | Expr
    """
    return (x < x.mean()).sum()


def cwt_coefficients(
    x: pl.Series, widths: Sequence[int] = (2, 5, 10, 20), n_coefficients: int = 14
) -> List[float]:
    """
    Calculates a Continuous wavelet transform for the Ricker wavelet.

    Parameters
    ----------
    x : pl.Expr | pl.Series
        Input time-series.
    widths : Sequence[int], optional
        The widths of the Ricker wavelet to use for the CWT. Default is (2, 5, 10, 20).
    n_coefficients : int, optional
        The number of CWT coefficients to return. Default is 14.

    Returns
    -------
    list of float
    """
    convolution = np.empty((len(widths), x.len()), dtype=np.float32)
    for i, width in enumerate(widths):
        points = np.min([10 * width, x.len()])
        wavelet_x = np.conj(ricker(points, width)[::-1])
        convolution[i] = np.convolve(x.to_numpy(zero_copy_only=True), wavelet_x)
    coeffs = []
    for coeff_idx in range(min(n_coefficients, convolution.shape[1])):
        coeffs.extend(convolution[widths.index(), coeff_idx] for _ in widths)
    return coeffs


# def _energy_ratio_series(x, n_chunks):
#     n = len(x)
#     chunk_size = len(x) // n_chunks
#     y = x.pow(
#         2
#     )  # Vectorize better by squaring entire series at once, not for each chunk
#     energy = np.array([y.slice(i, chunk_size).sum() for i in range(0, n, chunk_size)])
#     full_energy = np.sum(
#         energy
#     )  # delay full energy computation until the end. Sum up partial sums
#     ratio: np.ndarray = energy / full_energy
#     return ratio.tolist()


# We calculate all 1,2,3,...,n_chunk indexed statistics at once
def energy_ratios(x: TIME_SERIES_T, n_chunks: int = 10) -> LIST_EXPR:
    """
    Calculates sum of squares over the whole series for `n_chunks` equally segmented parts of the time-series.

    Parameters
    ----------
    x : list of float
        The time-series to be segmented and analyzed.
    n_chunks : int, optional
        The number of equally segmented parts to divide the time-series into. Default is 10.

    Returns
    -------
    list of float | Expr
    """
    if isinstance(x, pl.Series):
        seg_sum = x.pow(2).reshape((n_chunks, -1)).list.sum()
        return (seg_sum / seg_sum.sum()).to_list()
    else:
        temp = x.pow(2).reshape((n_chunks, -1)).list.sum()
        return (temp/temp.sum()).implode().suffix("_energy_ratio")


def first_location_of_maximum(x: TIME_SERIES_T) -> FLOAT_EXPR:
    """
    Returns the first location of the maximum value of x.
    The position is calculated relatively to the length of x.

    Parameters
    ----------
    x : pl.Expr | pl.Series
        Input time-series.

    Returns
    -------
    float | Expr
    """
    return x.arg_max() / x.count()


def first_location_of_minimum(x: TIME_SERIES_T) -> FLOAT_EXPR:
    """
    Returns the first location of the minimum value of x.
    The position is calculated relatively to the length of x.

    Parameters
    ----------
    x : pl.Expr | pl.Series
        Input time-series.

    Returns
    -------
    float | Expr
    """
    return x.arg_min() / x.count()


def fourier_entropy(x: TIME_SERIES_T, n_bins: int = 10) -> float:
    """
    Calculate the Fourier entropy of a time series.

    Parameters
    ----------
    x : pl.Expr | pl.Series
        Input time-series.
    n_bins : int, optional
        The number of bins to use for the entropy calculation. Default is 10.

    Returns
    -------
    float
    """
    if not isinstance(x, pl.Series):
        return NotImplemented

    _, pxx = welch(x, nperseg=min(x.len(), 256))
    return binned_entropy(pxx / bn.nanmax(pxx), n_bins)


def friedrich_coefficients(
    x: TIME_SERIES_T, polynomial_order: int = 3, n_quantiles: int = 30
) -> List[float]:
    """
    Calculate the Friedrich coefficients of a time series.

    Parameters
    ----------
    x : TIME_SERIES_T
        The time series to calculate the Friedrich coefficients of.
    polynomial_order : int, optional
        The order of the polynomial to fit to the quantile means. Default is 3.
    n_quantiles : int, optional
        The number of quantiles to use for the calculation. Default is 30.

    Returns
    -------
    list of float
    """
    X = (
        x.alias("signal")
        .to_frame()
        .with_columns(
            delta=x.diff().alias("delta"),
            quantile=x.qcut(q=n_quantiles, labels=[str(i) for i in range(n_quantiles)]),
        )
        .lazy()
    )
    X_means = (
        X.groupby("quantile")
        .agg([pl.all().mean()])
        .drop_nulls()
        .collect(streaming=True)
    )
    return np.polyfit(
        X_means.get_column("signal").to_numpy(zero_copy_only=True),
        X_means.get_column("delta").to_numpy(zero_copy_only=True),
        deg=polynomial_order,
    )


def has_duplicate(x: TIME_SERIES_T) -> BOOL_EXPR:
    """
    Check if the time-series contains any duplicate values.

    Parameters
    ----------
    x : pl.Expr | pl.Series
        Input time-series.

    Returns
    -------
    bool | Expr
    """
    return x.is_duplicated().any()


def _has_duplicate_of_value(x: TIME_SERIES_T, t: FLOAT_EXPR) -> BOOL_EXPR:
    """
    Check if a value exists as a duplicate.

    Parameters
    ----------
    x : pl.Expr | pl.Series
        Input time-series.
    t : float | Expr
        The value to check for duplicates of.

    Returns
    -------
    bool
    """
    return x.filter(x == t).is_duplicated().any()


def has_duplicate_max(x: TIME_SERIES_T) -> BOOL_EXPR:
    """
    Check if the time-series contains any duplicate values equal to its maximum value.

    Parameters
    ----------
    x : pl.Expr | pl.Series
        Input time-series.

    Returns
    -------
    bool | Expr
    """
    return _has_duplicate_of_value(x, x.max())


def has_duplicate_min(x: TIME_SERIES_T) -> BOOL_EXPR:
    """
    Check if the time-series contains duplicate values equal to its minimum value.

    Parameters
    ----------
    x : pl.Expr | pl.Series
        Input time-series.

    Returns
    -------
    bool | Expr
    """
    return _has_duplicate_of_value(x, x.min())


def index_mass_quantile(x: TIME_SERIES_T, q: float) -> FLOAT_EXPR:
    """
    Calculates the relative index i of time series x where q% of the mass of x lies left of i.
    For example for q = 50% this feature calculator will return the mass center of the time series.

    Parameters
    ----------
    x : pl.Expr | pl.Series
        Input time-series.
    q : float
        The quantile.

    Returns
    -------
    float | Expr
    """
    x_abs = x.abs()
    x_sum = x.sum()
    n = x.count()
    mass_center = x_abs.cumsum() / x_sum
    return ((mass_center >= q) + 1).arg_max() / n


def large_standard_deviation(x: TIME_SERIES_T, ratio: float = 0.25) -> BOOL_EXPR:
    """
    Checks if the time-series has a large standard deviation.

    True if:
    .. math::

        std(x) > r * (max(X)-min(X))

    As a heuristic, the standard deviation should be a forth of the range of the values.

    Parameters
    ----------
    x : pl.Expr | pl.Series
        Input time-series.
    ratio : float
        The ratio of the interval to compare with.

    Returns
    -------
    bool | Expr
    """
    x_std = x.std()
    x_interval = x.max() - x.min()
    return x_std > (ratio * x_interval)


def last_location_of_maximum(x: TIME_SERIES_T) -> FLOAT_EXPR:
    """
    Returns the last location of the maximum value of x.
    The position is calculated relatively to the length of x.

    Parameters
    ----------
    x : pl.Expr | pl.Series
        Input time-series.

    Returns
    -------
    float | Expr
    """
    return (x.count() - x.reverse().arg_max()) / x.count()


def last_location_of_minimum(x: TIME_SERIES_T) -> FLOAT_EXPR:
    """
    Returns the last location of the minimum value of x.
    The position is calculated relatively to the length of x.

    Parameters
    ----------
    x : pl.Expr | pl.Series
        Input time-series.

    Returns
    -------
    float | Expr
    """
    return (x.count() - x.reverse().arg_min()) / x.count()


def lempel_ziv_complexity(x: pl.Series, n_bins: int) -> List[float]:
    """
    Calculate a complexity estimate based on the Lempel-Ziv compression algorithm.

    Parameters
    ----------
    x : pl.Expr | pl.Series
        Input time-series.
    n_bins : int
        An integer specifying the number of bins to use for discretizing the time series.

    Returns
    -------
    list of float
    """
    complexities = []
    seq = x.search_sorted(
        element=np.linspace(x.min(), x.max(), n_bins + 1)[1:], side="left"
    ).to_numpy()
    sub_strs = set()
    n = x.len()
    ind, inc = 0, 1
    while not ind + inc > n:
        sub_str = seq[ind : ind + inc]
        if sub_str in sub_strs:
            inc += 1
        else:
            sub_strs.add(sub_str)
            ind += inc
            inc = 1
        complexities.append(len(sub_str) / n)
    return complexities


def linear_trend(x: TIME_SERIES_T) -> Mapping[str, float]:
    """
    Compute the slope, intercept, and RSS of the linear trend.

    Parameters
    ----------
    x : pl.Expr | pl.Series
        Input time-series.

    Returns
    -------
    Mapping | Expr
    """
    x_range = pl.int_range(1, x.count() + 1)
    beta = pl.cov(x, x_range) / x.var()
    alpha = x.mean() - beta * x_range.mean()
    resid = x - beta * x_range + alpha
    rss = resid.pow(2).sum()
    if isinstance(x, pl.Series):
        return {"slope": beta, "intercept": alpha, "rss": rss}
    else:
        return pl.Struct(
            beta.alias("slope"), alpha.alias("intercept"), rss.alias("rss")
        )


def _get_length_sequences_where(x: TIME_SERIES_T) -> LIST_EXPR:
    """
    Calculates the length of all sub-sequences where the series x is either True or 1.

    Parameters
    ----------
    x : pl.Expr
        A series containing only 1, True, 0 and False values.

    Returns
    -------
    pl.Expr
        A series with the length of all sub-sequences where the series is either True or False.
        If no ones or Trues contained, the list [0] is returned.
    """
    y = x.cast(pl.Int8).rle()
    return y.filter(x.struct[1] == 1).struct[0]


def longest_strike_above_mean(x: TIME_SERIES_T) -> INT_EXPR:
    """
    Returns the length of the longest consecutive subsequence in x that is greater than the mean of x.

    Parameters
    ----------
    x : pl.Expr | pl.Series
        Input time-series.

    Returns
    -------
    int | Expr
    """
    return _get_length_sequences_where(x > x.mean()).max().fill_null(0)


def longest_strike_below_mean(x: TIME_SERIES_T) -> INT_EXPR:
    """
    Returns the length of the longest consecutive subsequence in x that is smaller than the mean of x.

    Parameters
    ----------
    x : pl.Expr | pl.Series
        Input time-series.

    Returns
    -------
    int | Expr
    """
    return _get_length_sequences_where(x < x.mean()).max().fill_null(0)


def mean_abs_change(x: TIME_SERIES_T) -> FLOAT_EXPR:
    """
    Compute mean absolute change.

    Parameters
    ----------
    x : pl.Expr | pl.Series
        A single time-series.

    Returns
    -------
    float | Expr
    """
    return x.diff(null_behavior="drop").abs().mean()


def mean_change(x: TIME_SERIES_T) -> FLOAT_EXPR:
    """
    Compute mean change.

    Parameters
    ----------
    x : pl.Expr | pl.Series
        A single time-series.

    Returns
    -------
    float | Expr
    """
    return x.diff(null_behavior="drop").mean()


def mean_n_absolute_max(x: TIME_SERIES_T, n_maxima: int) -> FLOAT_EXPR:
    """
    Calculates the arithmetic mean of the n absolute maximum values of the time series.

    Parameters
    ----------
    x : pl.Expr | pl.Series
        Input time-series.
    n_maxima : int
        The number of maxima to consider.

    Returns
    -------
    float | Expr
    """
    if n_maxima <= 0:
        raise ValueError("The number of maxima should be > 0.")
    return x.abs().top_k(n_maxima).mean().cast(pl.Float64)


def mean_second_derivative_central(x: pl.Series) -> float:
    """
    Returns the mean value of a central approximation of the second derivative.

    .. math::

    \\frac{1}{2(n-2)} \\sum_{i=1}^{n-1} 0.5 (x_{i+2} - 2 x_{i+1} + x_i)

    where n is the length of the time series x

    Parameters
    ----------
    x : pl.Series
        A time series to calculate the feature of.

    Returns
    -------
    float
    """
    return (x[-1] - x[-2] - x[1] + x[0]) / (2 * (len(x) - 2))


def number_crossings(x: TIME_SERIES_T, crossing_value: float = 0.0) -> FLOAT_EXPR:
    """
    Calculates the number of crossings of x on m, where m is the crossing value.

    A crossing is defined as two sequential values where the first value is lower than m and the next is greater, or vice-versa.
    If you set m to zero, you will get the number of zero crossings.

    Parameters
    ----------
    x : pl.Expr | pl.Series
        A single time-series.
    crossing_value : float
        The crossing value. Defaults to 0.0.

    Returns
    -------
    float | Expr
    """
    return (
        x.gt(crossing_value).cast(pl.Int8).diff(null_behavior="drop").abs().eq(1).sum()
    )


def number_cwt_peaks(x: pl.Series, max_width: int = 5) -> float:
    """
    Number of different peaks in x.

    To estimate the numbers of peaks, x is smoothed by a ricker wavelet for widths ranging from 1 to n. This feature
    calculator returns the number of peaks that occur at enough width scales and with sufficiently high
    Signal-to-Noise-Ratio (SNR)

    Parameters
    ----------
    x : pl.Series
        A single time-series.

    max_width : int
        maximum width to consider


    Returns
    -------
    float
    """
    return len(
        find_peaks_cwt(
            vector=x.to_numpy(zero_copy_only=True),
            widths=np.array(list(range(1, max_width + 1))),
            wavelet=ricker,
        )
    )


def partial_autocorrelation(x: TIME_SERIES_T, n_lags: int) -> float:
    return NotImplemented


def percent_reocurring_points(x: TIME_SERIES_T) -> float:
    """
    Returns the percentage of non-unique data points in the time series. Non-unique data points are those that occur
    more than once in the time series.

    The percentage is calculated as follows:

        # of data points occurring more than once / # of all data points

    This means the ratio is normalized to the number of data points in the time series, in contrast to the
    `percent_reoccuring_values` function.

    Parameters
    ----------
    x : pl.Expr | pl.Series
        Input time-series.

    Returns
    -------
    float
    """
    count = x.unique_counts()
    return count.filter(count > 1).sum() / x.count()


def percent_reoccuring_values(x: TIME_SERIES_T) -> FLOAT_EXPR:
    """
    Returns the percentage of values that are present in the time series more than once.

    The percentage is calculated as follows:

        len(different values occurring more than once) / len(different values)

    This means the percentage is normalized to the number of unique values in the time series, in contrast to the
    `percent_reocurring_points` function.

    Parameters
    ----------
    x : pl.Expr | pl.Series
        Input time-series.

    Returns
    -------
    float | Expr
    """
    count = x.unique_counts()
    return (count > 1).sum() / count.count()


def number_peaks(x: TIME_SERIES_T, support: int) -> INT_EXPR:
    """
    Calculates the number of peaks of at least support n in the time series x. A peak of support n is defined as a
    subsequence of x where a value occurs, which is bigger than its n neighbours to the left and to the right.

    Hence in the sequence

    x = [3, 0, 0, 4, 0, 0, 13]

    4 is a peak of support 1 and 2 because in the subsequences

    [0, 4, 0]
    [0, 0, 4, 0, 0]

    4 is still the highest value. Here, 4 is not a peak of support 3 because 13 is the 3th neighbour to the right of 4
    and its bigger than 4.

    Parameters
    ----------
    x : pl.Expr | pl.Series
        Input time-series.
    support : int
        Support of the peak

    Returns
    -------
    int | Expr
    """
    if isinstance(x, pl.Series):
        # Cheating by calling lazy... Series may or may not have a better implementation.
        frame = x.to_frame()
        return frame.select(number_peaks(pl.col(x.name), support)).item(0,0)
    else:
        return (
            pl.all_horizontal(
                ((x > x.shift(-i)) & (x > x.shift(i))).fill_null(False)
                for i in range(1, support+1)
            ).sum()
        )

def permutation_entropy(
    x: TIME_SERIES_T,
    tau: int = 1,
    n_dims: int = 3,
    base: float = math.e,
) -> FLOAT_EXPR:
    """
    Computes permutation entropy.

    Parameters
    ----------
    x : pl.Expr | pl.Series
        Input time-series.
    tau : int
        The embedding time delay which controls the number of time periods between elements
        of each of the new column vectors.
    n_dims : int, > 1
        The embedding dimension which controls the length of each of the new column vectors
    base : float
        The base for log in the entropy computation

    Returns
    -------
    float | Expr
    """
    # This is kind of slow rn when tau > 1
    max_shift = -n_dims + 1
    if isinstance(x, pl.Series):
        # Complete this implementation by cheating (using exprs) for now.
        # There might be short cuts if we use eager. So improve this later.
        frame = x.to_frame()
        expr = permutation_entropy(pl.col(x.name), tau=tau, n_dims=n_dims)
        return frame.select(expr).item(0,0)
    else:
        return (
            (   # create list columns
                pl.concat_list(
                    x.take_every(tau), *(x.shift(-i).take_every(tau) for i in range(1, n_dims))
                ).filter(
                    x.shift(max_shift).take_every(tau).is_not_null()
                ).list.eval(
                    pl.element().arg_sort()
                )  # for each inner list, do an argsort
                .value_counts()  # groupby and count, but returns a struct
                .struct.field("counts")  # extract the field named "counts"
            )
            .entropy(normalize=True)
            .suffix("_permutation_entropy2")
        )

def range_count(x: TIME_SERIES_T, lower: float, upper: float, closed:ClosedInterval="left") -> INT_EXPR:
    """
    Computes values of input expression that is between lower (inclusive) and upper (exclusive).

    Parameters
    ----------
    x : pl.Expr | pl.Series
        Input time-series.
    lower : float
        The lower bound, inclusive
    upper : float
        The upper bound, exclusive

    Returns
    -------
    int | Expr
    """
    if upper < lower:
        raise ValueError("Upper must be greater than lower.")
    return x.is_between(lower_bound=lower, upper_bound=upper, closed=closed).sum()


def ratio_beyond_r_sigma(x: TIME_SERIES_T, ratio: float = 0.25) -> FLOAT_EXPR:
    """
    Returns the ratio of values in the series that is beyond r*std from mean on both sides.

    Parameters
    ----------
    x : pl.Expr | pl.Series
        Input time-series.
    ratio : float
        The scaling factor for std

    Returns
    -------
    float | Expr
    """
    return (
        x.is_between(
            x.mean() - pl.lit(ratio) * x.std(),
            x.mean() + pl.lit(ratio) * x.std(),
            closed="both",
        )
        .is_not()  # check for deprecation
        .sum()
        / x.len()
    )


# Originally named `ratio_value_number_to_time_series_length` in tsfresh
def ratio_n_unique_to_length(x: TIME_SERIES_T) -> FLOAT_EXPR:
    """
    Calculate the ratio of the number of unique values to the length of the time-series.

    Parameters
    ----------
    x : pl.Expr | pl.Series
        Input time-series.

    Returns
    -------
    float | Expr
    """
    return x.n_unique() / x.count()


def root_mean_square(x: TIME_SERIES_T) -> FLOAT_EXPR:
    """
    Calculate the root mean square.

    Parameters
    ----------
    x : pl.Expr | pl.Series
        Input time-series.

    Returns
    -------
    float | Expr
    """
    return x.pow(2).mean().sqrt()


def _into_sequential_chunks(x: pl.Series, m: int) -> np.ndarray:
    name = x.name
    n_rows = len(x) - m + 1
    df = (
        x.to_frame()
        .select(
            pl.col(name), *(pl.col(name).shift(-i).suffix(str(i)) for i in range(1, m))
        )
        .slice(0, n_rows)
    )
    return df.to_numpy()


# Only works on series
def sample_entropy(x: TIME_SERIES_T, ratio: float = 0.2) -> FLOAT_EXPR:
    """
    Calculate the sample entropy of a time series.

    Parameters
    ----------
    x : pl.Expr | pl.Series
        The input time series.
    ratio : float, optional
        The tolerance parameter. Default is 0.2.

    Returns
    -------
    float | Expr
    """
    # This is significantly faster than tsfresh
    if not isinstance(x, pl.Series):
        return NotImplemented

    threshold = ratio * x.std(ddof=0)
    m = 2
    mat = _into_sequential_chunks(x, m)
    tree = KDTree(mat)
    b = (
        np.sum(
            tree.query_ball_point(
                mat, r=threshold, p=np.inf, workers=-1, return_length=True
            )
        )
        - mat.shape[0]
    )
    mat = _into_sequential_chunks(x, m + 1)  #
    tree = KDTree(mat)
    a = (
        np.sum(
            tree.query_ball_point(
                mat, r=threshold, p=np.inf, workers=-1, return_length=True
            )
        )
        - mat.shape[0]
    )
    return np.log(b / a)  # -ln(a/b) = ln(b/a)

# Need to improve the input arguments depending on use cases.
def spkt_welch_density(x: TIME_SERIES_T, n_coeffs: Optional[int] = None) -> LIST_EXPR:
    '''
    This estimates the cross power spectral density of the time series x at different frequencies.

    Parameters
    ----------
    x : pl.Expr | pl.Series
        The input time series.
    n_coeffs : Optional[int]
        The number of coefficients you want to take. If none, will take all, which will be a list
        as long as the input time series.
    '''
    if isinstance(x, pl.Series):
        if n_coeffs is None:
            last_idx = len(x)
        else:
            last_idx = n_coeffs
        _, pxx = welch(x, nperseg=min(len(x), 256))
        return pxx[: last_idx]
    else:
        return NotImplemented

# Originally named: `sum_of_reoccurring_data_points`
def sum_reocurring_points(x: TIME_SERIES_T) -> FLOAT_EXPR:
    """
    Returns the sum of all data points that are present in the time series more than once.

    For example, `sum_reocurring_points(pl.Series([2, 2, 2, 2, 1]))` returns 8, as 2 is a reoccurring value, so all 2's
    are summed up.

    This is in contrast to the `sum_reocurring_values` function, where each reoccuring value is only counted once.

    Parameters
    ----------
    x : pl.Expr | pl.Series
        Input time-series.

    Returns
    -------
    float | Expr
    """
    return x.filter(~x.is_unique()).sum().cast(pl.Float64)


# Originally named: `sum_of_reoccurring_values`
def sum_reocurring_values(x: TIME_SERIES_T) -> FLOAT_EXPR:
    """
    Returns the sum of all values that are present in the time series more than once.

    For example, `sum_reocurring_values(pl.Series([2, 2, 2, 2, 1]))` returns 2, as 2 is a reoccurring value, so it is
    summed up with all other reoccuring values (there is none), so the result is 2.

    This is in contrast to the `sum_reocurring_points` function, where each reoccuring value is only counted as often
    as it is present in the data.

    Parameters
    ----------
    x : pl.Expr | pl.Series
        Input time-series.

    Returns
    -------
    float | Expr
    """
    return x.filter(~x.is_unique()).unique().sum().cast(pl.Float64)


def symmetry_looking(x: TIME_SERIES_T, ratio: float = 0.25) -> BOOL_EXPR:
    """
    Check if the distribution of x looks symmetric.

    A distribution is considered symmetric if:

    .. math::

    | mean(X)-median(X) | < ratio * (max(X)-min(X))

    Parameters
    ----------
    x : polars.Series
        Input time-series.
    ratio : float
        Multiplier on distance between max and min.

    Returns
    -------
    bool | Expr
    """
    if isinstance(x, pl.Series):
        mean_median_difference = np.abs((x.mean() - x.median()))
    else:
        mean_median_difference = (x.mean() - x.median()).abs()

    max_min_difference = x.max() - x.min()
    return mean_median_difference < ratio * max_min_difference


def time_reversal_asymmetry_statistic(x: TIME_SERIES_T, n_lags: int) -> FLOAT_EXPR:
    """
    Returns the time reversal asymmetry statistic.

    This function calculates the value of:

    .. math::

        \\frac{1}{n-2lag} \\sum_{i=1}^{n-2lag} x_{i + 2 \\cdot lag}^2 \\cdot x_{i + lag} - x_{i + lag} \\cdot  x_{i}^2

    which is

    .. math::

        \\mathbb{E}[L^2(X)^2 \\cdot L(X) - L(X) \\cdot X^2]

    where :math:`\\mathbb{E}` is the mean and :math:`L` is the lag operator. It was proposed in [1] as a
    promising feature to extract from time series.

    Parameters
    ----------
    x : pl.Series
        Input time-series.
    n_lags : int
        The lag that should be used in the calculation of the feature.

    Returns
    -------
    float | Expr

    References
    ----------
    [1] Fulcher, B.D., Jones, N.S. (2014). Highly comparative feature-based time-series classification.
        Knowledge and Data Engineering, IEEE Transactions on 26, 3026–3037.
    """
    one_lag = x.shift(-n_lags)
    two_lag = x.shift(-2 * n_lags)
    return (one_lag * (two_lag.pow(2) - x.pow(2))).head(x.len() - 2 * n_lags).mean()


def variation_coefficient(x: TIME_SERIES_T) -> FLOAT_EXPR:
    """
    Calculate the coefficient of variation (CV).

    Parameters
    ----------
    x : pl.Expr | pl.Series
        Input time series.

    Returns
    -------
    float | Expr
    """
    return x.std() / x.mean()


def harmonic_mean(x: TIME_SERIES_T) -> FLOAT_EXPR:
    """
    Returns the harmonic mean of the expression
    """
    return x.len() / (pl.lit(1.0) / x).sum()


# FFT Features


def fft_coefficients(x: TIME_SERIES_T) -> Mapping[str, List[float]]:
    """
    Calculates Fourier coefficients and phase angles of the the 1-D discrete Fourier Transform.

    This function uses the `rustfft` Rust crate via pyo3-polars.
    """
    pass<|MERGE_RESOLUTION|>--- conflicted
+++ resolved
@@ -66,23 +66,6 @@
     """
     return x.diff(n=1, null_behavior="drop").abs().sum()
 
-<<<<<<< HEAD
-# def _phis(x: pl.Expr, m: int, N: int, rs: List[float]) -> List[float]:
-#     n = N - m + 1
-#     x_runs = [x.slice(i, m) for i in range(n)]
-#     max_dists = [(x_i - x_j).max() for x_i, x_j in product(x_runs, x_runs)]
-#     phis = []
-#     for r in rs:
-#         r_comparisons = [d.le(r) for d in max_dists]
-#         counts = [
-#             (pl.sum_horizontal(r_comparisons[i : i + n]) / n).log()
-#             for i in range(0, n**2, n)
-#         ]
-#         phis.append((1 / n) * pl.sum_horizontal(counts))
-#     return phis
-
-def approximate_entropy(
-=======
 def _phis(x: pl.Expr, m: int, N: int, rs: List[float]) -> List[float]:
     n = N - m + 1
     x_runs = [x.slice(i, m) for i in range(n)]
@@ -99,7 +82,35 @@
 
 
 def approximate_entropies(
->>>>>>> 4672cc9d
+    x: TIME_SERIES_T,
+    filtering_levels: List[float],
+    run_length: int = 2,
+) -> List[float]:
+    """
+    Approximate sample entropies of a time series given multiple filtering levels.
+
+    Parameters
+    ----------
+    x : pl.Expr | pl.Series
+        Input time-series.
+    run_length : int, optional
+        Length of compared run of data.
+    filtering_levels : list of float, optional
+        Filtering levels, must be positive
+
+    Returns
+    -------
+    list of float
+    """
+    sigma = x.std()
+    rs = [sigma * r for r in filtering_levels]
+    N = x.count()
+    phis_m = _phis(x, m=run_length, N=N, rs=rs)
+    phis_m_plus_1 = _phis(x, m=run_length + 1, N=N, rs=rs)
+    return [phis_m[i] - phis_m_plus_1[i] for i in range(len(phis_m))]
+
+
+def approximate_entropy2(
     x: TIME_SERIES_T,
     run_length: int,
     filtering_level: float,
@@ -129,7 +140,7 @@
     ---------
     https://en.wikipedia.org/wiki/Approximate_entropy
     """
-<<<<<<< HEAD
+
     if filtering_level <= 0:
         raise ValueError("Filter level must be positive.")
 
@@ -167,16 +178,7 @@
         return NotImplemented
 
 # An alias
-ApEn = approximate_entropy
-=======
-    sigma = x.std()
-    rs = [sigma * r for r in filtering_levels]
-    N = x.count()
-    phis_m = _phis(x, m=run_length, N=N, rs=rs)
-    phis_m_plus_1 = _phis(x, m=run_length + 1, N=N, rs=rs)
-    return [phis_m[i] - phis_m_plus_1[i] for i in range(len(phis_m))]
->>>>>>> 4672cc9d
-
+ApEn = approximate_entropy2
 
 def augmented_dickey_fuller(x: pl.Series, n_lags: int) -> float:
     """
